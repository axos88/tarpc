--- conflicted
+++ resolved
@@ -9,14 +9,17 @@
 mod in_flight_requests;
 pub mod stub;
 
-use crate::{cancellations::{cancellations, CanceledRequests, RequestCancellation}, context, trace, ClientMessage, Request, Response, ServerError, Transport, ChannelError};
+use crate::{
+    cancellations::{cancellations, CanceledRequests, RequestCancellation},
+    context, trace, ClientMessage, Request, Response, ServerError, Transport,
+};
 use futures::{prelude::*, ready, stream::Fuse, task::*};
-use in_flight_requests::InFlightRequests;
+use in_flight_requests::{DeadlineExceededError, InFlightRequests};
 use pin_project::pin_project;
 use std::{
     convert::TryFrom,
     error::Error,
-    fmt,
+    fmt, mem,
     pin::Pin,
     sync::{
         atomic::{AtomicUsize, Ordering},
@@ -306,6 +309,7 @@
     config: Config,
 }
 
+
 impl<Req, Resp, C> RequestDispatch<Req, Resp, C>
 where
     C: Transport<ClientMessage<Req>, Response<Resp>>,
@@ -537,6 +541,7 @@
                 trace_context: ctx.trace_context,
             },
         });
+
         self.in_flight_requests()
             .insert_request(request_id, ctx, span.clone(), response_completion)
             .expect("Request IDs should be unique");
@@ -640,10 +645,6 @@
     use assert_matches::assert_matches;
     use futures::{prelude::*, task::*};
     use std::{
-<<<<<<< HEAD
-        pin::Pin,
-        sync::Arc,
-=======
         convert::TryFrom,
         fmt::Display,
         marker::PhantomData,
@@ -657,10 +658,8 @@
     use tokio::sync::{
         mpsc::{self},
         oneshot,
->>>>>>> b500b727
     };
     use tracing::Span;
-    use crate::client::DefaultSequencer;
 
     #[tokio::test]
     async fn response_completes_request_future() {
