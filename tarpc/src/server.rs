--- conflicted
+++ resolved
@@ -6,15 +6,11 @@
 
 //! Provides a server that concurrently handles many connections sending multiplexed requests.
 
-<<<<<<< HEAD
 use crate::{
     cancellations::{cancellations, CanceledRequests, RequestCancellation},
     context::{self, SpanExt},
     trace, ClientMessage, Request, Response, ServerError, Transport,
 };
-=======
-use crate::{cancellations::{cancellations, CanceledRequests, RequestCancellation}, context::{self, SpanExt}, trace, ClientMessage, Request, Response, ServerError, Transport, ChannelError};
->>>>>>> b500b727
 use ::tokio::sync::mpsc;
 use futures::{
     future::{AbortRegistration, Abortable},
@@ -25,11 +21,7 @@
 };
 use in_flight_requests::{AlreadyExistsError, InFlightRequests};
 use pin_project::pin_project;
-<<<<<<< HEAD
-use std::{convert::TryFrom, error::Error, fmt, marker::PhantomData, pin::Pin};
-=======
 use std::{convert::TryFrom, error::Error, fmt, marker::PhantomData, pin::Pin, sync::Arc};
->>>>>>> b500b727
 use tracing::{info_span, instrument::Instrument, Span};
 
 mod in_flight_requests;
@@ -288,6 +280,7 @@
 {
     type Req = Req;
     type Resp = Resp;
+    type Fut = Fut;
 
     async fn serve(self, ctx: context::Context, req: Req) -> Result<Resp, ServerError> {
         (self.f)(ctx, req).await
@@ -588,23 +581,6 @@
     }
 }
 
-<<<<<<< HEAD
-/// Critical errors that result in a Channel disconnecting.
-#[derive(thiserror::Error, Debug)]
-pub enum ChannelError<E>
-where
-    E: Error + Send + Sync + 'static,
-{
-    /// An error occurred reading from, or writing to, the transport.
-    #[error("an error occurred in the transport")]
-    Transport(#[source] E),
-    /// An error occurred while polling expired requests.
-    #[error("an error occurred while polling expired requests")]
-    Timer(#[source] ::tokio::time::error::Error),
-}
-
-=======
->>>>>>> b500b727
 impl<Req, Resp, T> Stream for BaseChannel<Req, Resp, T>
 where
     T: Transport<Response<Resp>, ClientMessage<Req>>,
@@ -818,14 +794,14 @@
     /// Returns the inner channel over which messages are sent and received.
     pub fn pending_responses_mut<'a>(
         self: &'a mut Pin<&mut Self>,
-    ) -> &'a mut mpsc::Receiver<((), Response<C::Resp>)> {
+    ) -> &'a mut mpsc::Receiver<Response<C::Resp>> {
         self.as_mut().project().pending_responses
     }
 
     fn pump_read(
         mut self: Pin<&mut Self>,
         cx: &mut Context<'_>,
-    ) -> Poll<Option<Result<InFlightRequest<C::Req, C::Resp, ()>, C::Error>>> {
+    ) -> Poll<Option<Result<InFlightRequest<C::Req, C::Resp>, C::Error>>> {
         self.channel_pin_mut().poll_next(cx).map_ok(
             |TrackedRequest {
                  request,
@@ -833,13 +809,6 @@
                  span,
                  mut response_guard,
              }| {
-<<<<<<< HEAD
-                {
-                    let _entered = span.enter();
-                    tracing::info!("BeginRequest");
-                }
-=======
->>>>>>> b500b727
                 // The response guard becomes active once in an InFlightRequest.
                 response_guard.cancel = true;
                 InFlightRequest {
@@ -1010,29 +979,6 @@
         &self.request
     }
 
-    /// Respond without executing a service function. Useful for early aborts (e.g. for throttling).
-    pub async fn respond(self, response: Result<Res, ServerError>) {
-        let Self {
-            response_tx,
-            mut response_guard,
-            request: Request { id: request_id, .. },
-            span,
-            ..
-        } = self;
-        let _entered = span.enter();
-        tracing::info!("CompleteRequest");
-        let response = Response {
-            request_id,
-            message: response,
-        };
-        let _ = response_tx.send(response).await;
-        tracing::info!("BufferResponse");
-        // Request processing has completed, meaning either the channel canceled the request or
-        // a request was sent back to the channel. Either way, the channel will clean up the
-        // request data, so the request does not need to be canceled.
-        response_guard.cancel = true
-    }
-
     /// Returns a [future](Future) that executes the request using the given [service
     /// function](Serve). The service function's output is automatically sent back to the [Channel]
     /// that yielded this request. The request will be executed in the scope of this request's
@@ -1083,10 +1029,7 @@
     {
         let Self {
             response_tx,
-<<<<<<< HEAD
             transport_ctx,
-=======
->>>>>>> b500b727
             mut response_guard,
             abort_registration,
             span,
